// Copyright (c) 2020
// Commonwealth Scientific and Industrial Research Organisation (CSIRO)
// ABN 41 687 119 230
//
// Author: Kazys Stepanas, Jason Williams
#include "OhmTestConfig.h"

#include <ohm/Key.h>
#include <ohm/KeyHash.h>
#include <ohm/MapCache.h>
#include <ohm/NdtMap.h>
#include <ohm/OccupancyMap.h>
#include <ohm/Trace.h>
#include <ohm/VoxelMean.h>

#include <gtest/gtest.h>
#include "ohmtestcommon/CovarianceTestUtil.h"
#include "ohmtestcommon/OhmTestUtil.h"

#include <chrono>
#include <random>
#include <unordered_map>

#include <glm/vec3.hpp>
#include <glm/mat3x3.hpp>
#include <glm/gtc/matrix_access.hpp>
#include <glm/gtc/type_ptr.hpp>
#include <glm/gtx/norm.hpp>

// Must come after glm includes due to usage on GPU.
#include <ohm/CovarianceVoxel.h>

#include <3esservermacros.h>

#include <Eigen/Dense>

using namespace ohm;
using namespace ohmtestutil;

namespace ndttests
{
  /// Helper for testing covariance update via @p NdtMap .
  ///
  /// We add each sample to the map as if the sensor were at the origin. The changes to the target voxels are
  /// compared against a reference code implementation. Samples may affect any number of voxels.
  ///
  /// @param samples The set of sample points to integrate into the map.
  /// @param voxel_resolution The voxel size for the @c OccupancyMap
  void testNdtHits(const std::vector<glm::dvec3> &samples, double resolution)
  {
    std::unordered_map<ohm::Key, CovTestVoxel, ohm::KeyHash> reference_voxels;

    ohm::OccupancyMap map(resolution, ohm::MapFlag::kVoxelMean);
    ohm::NdtMap ndt(&map, true);
    ohm::MapCache cache;

    // Simulate a sensor at the origin. Not used.
    const glm::dvec3 sensor(0.0);

    // First process the
    for (size_t i = 0; i < samples.size(); ++i)
    {
      const glm::dvec3 &sample = samples[i];

      ohm::Key key = map.voxelKey(sample);
      ohm::Voxel voxel = map.voxel(key, true, &cache);
      ndt.integrateHit(voxel, sensor, sample);
      const ohm::CovarianceVoxel &cov_voxel =
        *voxel.layerContent<const ohm::CovarianceVoxel *>(map.layout().covarianceLayer());
      const ohm::VoxelMean &voxel_mean = *voxel.layerContent<const ohm::VoxelMean *>(ndt.map().layout().meanLayer());

      // Update the reference voxel as well.
      auto ref = reference_voxels.find(key);
      if (ref == reference_voxels.end())
      {
        // New voxel. Initialise.
        CovTestVoxel ref_voxel;
<<<<<<< HEAD
=======
        // Note: the second parameter matches the behaviour in ndt map convariance initialisation.
>>>>>>> 7ca6a8be
        initialiseTestVoxel(&ref_voxel, float(0.1 * ndt.map().resolution()));
        ref = reference_voxels.insert(std::make_pair(key, ref_voxel)).first;
      }

      // Update the reference algorithm.
      updateHit(&ref->second, sample);

      // Progressive validation
      EXPECT_TRUE(validate(voxel.position(), voxel_mean.count, cov_voxel, ref->second));
    }

    // Finalise validation
    for (const auto &ref : reference_voxels)
    {
      // Lookup the target voxel.
      ohm::VoxelConst voxel = const_cast<const ohm::OccupancyMap &>(map).voxel(ref.first, &cache);
      const ohm::CovarianceVoxel &cov_voxel =
        *voxel.layerContent<const ohm::CovarianceVoxel *>(map.layout().covarianceLayer());
      const ohm::VoxelMean &voxel_mean = *voxel.layerContent<const ohm::VoxelMean *>(ndt.map().layout().meanLayer());
      EXPECT_TRUE(validate(voxel.position(), voxel_mean.count, cov_voxel, ref.second));
    }
  }

  /// Helper for testing NDT based voxel miss logic.
  ///
  /// We first build an @c NdtMap with the given set of @p samples . While we allow for these to be traced from
  /// @p sensor only modify the voxel for each sample rather than integrating the full ray into the map. We assume that
  /// all @p samples fall with in the same voxel.
  ///
  /// Once the sample voxel is populated, we trace all the @p test_rays through that voxel and compare the *change* in
  /// probability against the @p expected_prob_approx .
  ///
  /// @param sensor The simulated sensor position for all the @p samples .
  /// @param samples The set of sample points to integrate into the map. These should all fall in the same voxel.
  /// @param voxel_resolution The voxel size for the @c OccupancyMap
  /// @param sensor_noise Sensor noise value for the @c NdtMap
  /// @param map_origin Origin for the @p OccupancyMap
  /// @param test_rays Set of rays to test against the sample voxel. These are expected to all pass through, but not
  ///   end in the sample voxel. There are two elements per ray in this array making ray origin, end pairs.
  /// @param expected_prob_approx Expected probability adjustments for each of the @p test_rays . This array has half
  ///   the elements of @p test_rays .
  void testNdtMiss(const glm::dvec3 &sensor, const std::vector<glm::dvec3> samples, double voxel_resolution,
                   float sensor_noise, const glm::dvec3 &map_origin, const std::vector<glm::dvec3> &test_rays,
                   const std::vector<float> &expected_prob_approx)
  {
    ohm::OccupancyMap map(voxel_resolution, ohm::MapFlag::kVoxelMean);
    ohm::NdtMap ndt(&map, true);
    ohm::MapCache cache;

    map.setOrigin(map_origin);
    map.setMissProbability(0.45f);
    ndt.setSensorNoise(sensor_noise);

    // Integrate all the samples into the map to build voxel covariance and mean. We expect all samples to fall in one
    // voxel and test rays to pass through this voxel. While this assumption is not enforced by the integrateHit() calls
    // below, but we do cache the corresponding voxel key in target_key.
    ohm::Key target_key;
    TES_STMT(std::vector<glm::vec3> lines);
    for (size_t i = 0; i < samples.size(); ++i)
    {
      const glm::dvec3 &sample = samples[i];

      ohm::Key key = map.voxelKey(sample);
      target_key = key;
      ohm::Voxel voxel = map.voxel(key, true, &cache);
      ndt.integrateHit(voxel, sensor, sample);
      TES_LINE(ohm::g_3es, TES_COLOUR(Yellow), glm::value_ptr(sensor), glm::value_ptr(sample));
      TES_STMT(lines.emplace_back(glm::vec3(sensor)));
      TES_STMT(lines.emplace_back(glm::vec3(sample)));
    }
    TES_LINES(ohm::g_3es, TES_COLOUR(Yellow), glm::value_ptr(*lines.data()), lines.size(), sizeof(*lines.data()));
    TES_SERVER_UPDATE(ohm::g_3es, 0.0f);

    // Fetch the target_voxel in which we expect all samples to fall.
    ohm::Voxel target_voxel = map.voxel(target_key, false, &cache);
    const float initial_value = target_voxel;
    ndt.setTrace(true);  // For 3es debugging

    // Now trace all the test_rays through the target_voxel. For each we will restore the initial voxel value, so
    // each test is independent. We then integrate the ray miss/passthrough and validate the probability adjustment
    // against the expected result.
    for (size_t i = 0; i < test_rays.size(); i += 2)
    {
      target_voxel.setValue(initial_value);
      TES_LINE(ohm::g_3es, TES_COLOUR(Cornsilk), glm::value_ptr(test_rays[i]), glm::value_ptr(test_rays[i + 1]),
               TES_PTR_ID(&sensor));
      TES_SERVER_UPDATE(ohm::g_3es, 0.0f);
      ndt.integrateMiss(target_voxel, test_rays[i], test_rays[i + 1]);
      TES_LINES_END(ohm::g_3es, TES_PTR_ID(&sensor));
      // Calculate the value adjustment.
      float value_adjustment = target_voxel.value() - initial_value;
      // Convert to probability.
      float ray_probability = ohm::valueToProbability(value_adjustment);
      // Validate
      EXPECT_NEAR(ray_probability, expected_prob_approx[i / 2], 0.01f);
    }
  }

  TEST(Ndt, Hit)
  {
    // Use a fixed seed for test repeatability.
    uint32_t seed = 1153297050u;
    std::default_random_engine rng(seed);
    std::normal_distribution<double> gaussian(0.0, 1.0);
    // Generate points within a 2m cube.
    std::uniform_real_distribution<double> uniform(0.01, 1.99);
    const size_t sample_count = 10000;
    std::vector<glm::dvec3> samples;
    samples.reserve(sample_count);

    // First generate a sample surface to target. We have to make sure this falls within a single voxel.
    glm::dvec3 mean(0);
    glm::dmat3 cov(0);

    double num_pt = 0;
    while (num_pt < 4)
    {
      // glm::dvec3 pt = 0.5 * randomVector3();
      glm::dvec3 pt;

      pt[0] = uniform(rng);
      pt[1] = uniform(rng);
      pt[2] = uniform(rng);

      const glm::dvec3 diff = pt - mean;
      const double one_on_num_pt_plus_one = 1.0 / (num_pt + 1.0);
      mean = (num_pt * mean + pt) * one_on_num_pt_plus_one;
      cov = (num_pt * cov + glm::dot((num_pt * one_on_num_pt_plus_one) * diff, diff)) * one_on_num_pt_plus_one;
      num_pt += 1.0;
    }

    {
      // TODO: this is the only part we need Eigen for. Find an alternative Eigen decomposition solution.
      Eigen::Matrix3d cov_eigen;
      cov_eigen << glm::row(cov, 0)[0], glm::row(cov, 0)[1], glm::row(cov, 0)[2],  //
        glm::row(cov, 1)[0], glm::row(cov, 1)[1], glm::row(cov, 1)[1],             //
        glm::row(cov, 2)[0], glm::row(cov, 2)[1], glm::row(cov, 2)[1];
      Eigen::LDLT<Eigen::Matrix3d, Eigen::Lower> cov_d(cov_eigen);
      const Eigen::Vector3d &vD = cov_d.vectorD();

      const Eigen::Vector3d mean_eigen(mean.x, mean.y, mean.z);
      for (size_t i = 0; i < sample_count; ++i)
      {
        Eigen::Vector3d pt;
        for (size_t i = 0; i < 3; ++i)
        {
          pt[i] = sqrt(vD[i]) * gaussian(rng);
        }

        pt = mean_eigen + cov_d.matrixL() * pt;
        samples.emplace_back(glm::dvec3(pt.x(), pt.y(), pt.z()));
      }
    }

    testNdtHits(samples, 2.0);
  }


  TEST(Ndt, MissPlanar)
  {
    ohm::Trace trace("ndt-miss-planar.3es");

    uint32_t seed = 1153297050u;
    std::default_random_engine rng(seed);
    // Generate points within a 2m cube.
    const double voxel_resolution = 2.0;
    std::uniform_real_distribution<double> uniform(0.01, 1.99);
    const size_t sample_count = 10000;
    std::vector<glm::dvec3> samples;
    samples.reserve(sample_count);

    // Create samples which populate a single voxel and define a plane.
    const glm::dvec3 sensor(1, 1, 5);

    for (size_t i = 0; i < sample_count; ++i)
    {
      glm::dvec3 sample;
      sample.x = uniform(rng);
      sample.y = uniform(rng);
      sample.z = 1.0;
      // sample.z += 0.025 * uniform(rng);
      samples.emplace_back(sample);
    }

    // Setup to trace a ray through the voxel, but not ending in the voxel.
    std::vector<float> expected_prob_approx;
    std::vector<glm::dvec3> rays;
    // Ray straight down through the voxel
    rays.emplace_back(sensor);
    rays.emplace_back(glm::dvec3(1, 1, -5));
    expected_prob_approx.emplace_back(0.05f);
    // Reverse the ray above
    rays.emplace_back(rays[1]);
    rays.emplace_back(rays[0]);
    expected_prob_approx.emplace_back(0.05f);
    // Ray parallel to the voxel ellipsoid - expected to miss.
    rays.emplace_back(glm::dvec3(-5, 1, 0.25));
    rays.emplace_back(glm::dvec3(5, 1, 0.25));
    expected_prob_approx.emplace_back(0.5f);
    // Ray parallel to the voxel ellipsoid, but near the centre.
    // Note: we build a perfect plane above in the centre of the voxel. However, the quantisation of the mean
    // can offset the plane. Running exactly on the plane on which we generated the points will not result in the same
    // effect in testing. We must offset the ray a little to ensure we are a bit off the plane either when using
    // voxel mean quantisation or not.
    rays.emplace_back(glm::dvec3(1, 5, 1.01));
    rays.emplace_back(glm::dvec3(1, -5, 1.01));
    expected_prob_approx.emplace_back(0.5f);
    // Ray running across the voxel, down towards the ellipsoid, but not crossing. This simulates rays running near
    // parallel a ground plane as it approaches the sample position.
    rays.emplace_back(glm::dvec3(-5, 1, 2));
    rays.emplace_back(glm::dvec3(5, 1, 1));
    expected_prob_approx.emplace_back(0.5f);
    // Ray running across the voxel, and through the ellipsoid.
    rays.emplace_back(glm::dvec3(-5, 1, 2));
    rays.emplace_back(glm::dvec3(5, 1, 0.5));
    expected_prob_approx.emplace_back(0.269f);

    testNdtMiss(sensor, samples, voxel_resolution, 0.05f, glm::dvec3(0), rays, expected_prob_approx);
  }


  TEST(Ndt, MissCylindrical)
  {
    ohm::Trace trace("ndt-miss-cylindrical.3es");

    // Generate points within a 2m cube.
    const double voxel_resolution = 2.0;
    const float sensor_noise = 0.05f;

    const double cylinder_radius = 0.3;
    uint32_t seed = 1153297050u;
    std::default_random_engine rng(seed);
    std::uniform_real_distribution<double> uniform(-0.99, 0.99);
    std::uniform_real_distribution<double> uniform_radius(cylinder_radius - sensor_noise,
                                                          cylinder_radius + sensor_noise);
    const size_t sample_count = 10000;
    std::vector<glm::dvec3> samples;
    samples.reserve(sample_count);

    // Create samples which populate a single voxel and define a plane.
    const glm::dvec3 sensor(0, 0, 5);

    for (size_t i = 0; i < sample_count; ++i)
    {
      glm::dvec3 sample;
      // Create a random sample in the voxel
      sample.x = uniform(rng);
      sample.y = uniform(rng);
      sample.z = uniform(rng);
      // Convert into a cylinder.
      // Normalise in X/Y, create a random radius (to the limit) and scale by this radius.
      double length_xy = std::sqrt(sample.x * sample.x + sample.y * sample.y);
      if (length_xy > 1e-6)
      {
        const double radius = uniform_radius(rng);
        sample.x = radius * sample.x / length_xy;
        sample.y = radius * sample.y / length_xy;
      }
      samples.emplace_back(sample);
    }

    // Setup rays through the voxel, but not ending in the voxel.
    std::vector<float> expected_prob_approx;
    std::vector<glm::dvec3> rays;
    // Ray straight down through the voxel
    rays.emplace_back(sensor);
    rays.emplace_back(glm::dvec3(0, 0, -5));
    expected_prob_approx.emplace_back(0.05f);
    // Reverse the ray above
    rays.emplace_back(rays[1]);
    rays.emplace_back(rays[0]);
    expected_prob_approx.emplace_back(0.05f);
    // Ray running parallel to the cylinder near the edge. Should be a near hit.
    rays.emplace_back(glm::dvec3(cylinder_radius, cylinder_radius, 5));
    rays.emplace_back(glm::dvec3(cylinder_radius, cylinder_radius, -5));
    expected_prob_approx.emplace_back(0.438f);
    // Ray running parallel to the cylinder, but should miss.
    rays.emplace_back(glm::dvec3(1.5 * cylinder_radius, 1.5 * cylinder_radius, -5));
    rays.emplace_back(glm::dvec3(2.0 * cylinder_radius, 2.0 * cylinder_radius, 5));
    expected_prob_approx.emplace_back(0.499f);
    // Ray across the middle of the cylinder.
    rays.emplace_back(glm::dvec3(2, -cylinder_radius, 0));
    rays.emplace_back(glm::dvec3(-2, -cylinder_radius, 0));
    expected_prob_approx.emplace_back(0.332f);
    // Ray across the end (top) of the cylinder.
    rays.emplace_back(glm::dvec3(2, -cylinder_radius, 0.85));
    rays.emplace_back(glm::dvec3(-2, -cylinder_radius, 0.85));
    expected_prob_approx.emplace_back(0.444f);
    // Ray across the voxel, missing the cylinder (top) of the cylinder.
    rays.emplace_back(glm::dvec3(2, 2.0 * cylinder_radius, 0.85));
    rays.emplace_back(glm::dvec3(-2, 2.0 * cylinder_radius, 0.85));
    expected_prob_approx.emplace_back(0.497f);
    testNdtMiss(sensor, samples, voxel_resolution, sensor_noise, glm::dvec3(-0.5 * voxel_resolution), rays,
                expected_prob_approx);
  }


  TEST(Ndt, MissSpherical)
  {
    ohm::Trace trace("ndt-miss-spherical.3es");

    // Generate points within a 2m cube.
    const double voxel_resolution = 2.0;
    const float sensor_noise = 0.05f;

    const double radius = 0.3;
    uint32_t seed = 1153297050u;
    std::default_random_engine rng(seed);
    std::uniform_real_distribution<double> uniform(-0.99, 0.99);
    std::uniform_real_distribution<double> uniform_radius(radius - sensor_noise, radius + sensor_noise);
    const size_t sample_count = 10000;
    std::vector<glm::dvec3> samples;
    samples.reserve(sample_count);

    // Create samples which populate a single voxel and define a plane.
    const glm::dvec3 sensor(0, 0, 5);

    // Setup rays through the voxel, but not ending in the voxel.
    std::vector<float> expected_prob_approx;
    std::vector<glm::dvec3> rays;
    // Ray straight down through the voxel
    rays.emplace_back(sensor);
    rays.emplace_back(glm::dvec3(0, 0, -5));
    expected_prob_approx.emplace_back(0.05f);
    // Reverse the ray above
    rays.emplace_back(rays[1]);
    rays.emplace_back(rays[0]);
    expected_prob_approx.emplace_back(0.05f);
    // Edge of the sphere..
    rays.emplace_back(glm::dvec3(radius, radius, 5));
    rays.emplace_back(glm::dvec3(radius, radius, -5));
    expected_prob_approx.emplace_back(0.477f);
    // Near the edge of the sphere, but should miss.
    rays.emplace_back(glm::dvec3(1.5 * radius, 1.5 * radius, -5));
    rays.emplace_back(glm::dvec3(2.0 * radius, 2.0 * radius, 5));
    expected_prob_approx.emplace_back(0.5f);
    for (size_t i = 0; i < sample_count; ++i)
    {
      glm::dvec3 sample;
      double sample_len2 = 0;
      // Keep trying while we have a near zero vector.
      while (sample_len2 < 1e-6)
      {
        // Create a random sample in the voxel
        sample.x = uniform(rng);
        sample.y = uniform(rng);
        sample.z = uniform(rng);
        sample_len2 = glm::length2(sample);
      }
      sample = glm::normalize(sample);
      sample *= uniform_radius(rng);
      samples.emplace_back(sample);
    }

    testNdtMiss(sensor, samples, voxel_resolution, sensor_noise, glm::dvec3(-0.5 * voxel_resolution), rays,
                expected_prob_approx);
  }
}  // namespace ndttests<|MERGE_RESOLUTION|>--- conflicted
+++ resolved
@@ -75,10 +75,7 @@
       {
         // New voxel. Initialise.
         CovTestVoxel ref_voxel;
-<<<<<<< HEAD
-=======
         // Note: the second parameter matches the behaviour in ndt map convariance initialisation.
->>>>>>> 7ca6a8be
         initialiseTestVoxel(&ref_voxel, float(0.1 * ndt.map().resolution()));
         ref = reference_voxels.insert(std::make_pair(key, ref_voxel)).first;
       }
