--- conflicted
+++ resolved
@@ -66,12 +66,7 @@
       {
         // New voxel. Initialise.
         CovTestVoxel ref_voxel;
-<<<<<<< HEAD
-        // Note: the second parameter matches the behaviour in ndt map convariance initialisation.
-        initialiseTestVoxel(&ref_voxel, float(0.1 * ndt.map().resolution()));
-=======
         initialiseTestVoxel(&ref_voxel, float(ndt.map().resolution()));
->>>>>>> f3cd4018
         ref = reference_voxels.insert(std::make_pair(key, ref_voxel)).first;
       }
 
