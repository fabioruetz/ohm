--- conflicted
+++ resolved
@@ -30,17 +30,6 @@
   double timestamp;
   glm::dvec3 origin;
 };
-<<<<<<< HEAD
-
-struct SamplePoint : TrajectoryPoint
-{
-  glm::dvec3 sample;
-  float intensity;
-};
-
-typedef std::chrono::high_resolution_clock Clock;
-=======
->>>>>>> b7c433c6
 }  // namespace
 
 struct SlamCloudLoaderDetail
@@ -323,14 +312,8 @@
   size_t initial_read_count = imp_->read_count;
   preload_data.reserve(point_count);
 
-<<<<<<< HEAD
-  bool ok = true;
-  SamplePoint sample;
-  while (nextPoint(sample.sample, sample.intensity, &sample.origin, &sample.timestamp) && (preload_data.size() < point_count || load_all))
-=======
   SamplePoint sample{};
   while (nextPoint(sample) && (preload_data.size() < point_count || load_all))
->>>>>>> b7c433c6
   {
     preload_data.emplace_back(sample);
   }
@@ -343,33 +326,12 @@
 
 bool SlamCloudLoader::nextPoint(SamplePoint &sample)
 {
-  float intensity;
-  return nextPoint(sample, intensity, origin, timestamp_out);
-}
-
-
-bool SlamCloudLoader::nextPoint(glm::dvec3 &sample, float &intensity, glm::dvec3 *origin, double *timestamp_out)
-{
   if (loadPoint())
   {
     ++imp_->read_count;
 
     // Read next sample.
-<<<<<<< HEAD
-    const SamplePoint sample_point = imp_->next_sample;
-    sample = sample_point.sample;
-    intensity = sample_point.intensity;
-    if (timestamp_out)
-    {
-      *timestamp_out = sample_point.timestamp;
-    }
-    if (origin)
-    {
-      *origin = sample_point.origin + imp_->trajectory_to_sensor_offset;
-    }
-=======
     sample = imp_->next_sample;
->>>>>>> b7c433c6
 
     // If in real time mode, sleep until we should deliver this sample.
     if (imp_->real_time_mode && imp_->first_sample_timestamp >= 0)
@@ -412,10 +374,6 @@
     SamplePoint sample{};
     sample.timestamp = p.GetTime();
     sample.sample = glm::dvec3(p.GetX(), p.GetY(), p.GetZ());
-<<<<<<< HEAD
-    sample.intensity = float(p.GetIntensity());
-    sample.origin = glm::dvec3(0);
-=======
     const auto colour = p.GetColor();
     sample.colour[0] =
       uint8_t(float(colour.GetRed()) / float(std::numeric_limits<liblas::Color::value_type>::max()) * 255.0f);
@@ -424,7 +382,6 @@
     sample.colour[2] =
       uint8_t(float(colour.GetBlue()) / float(std::numeric_limits<liblas::Color::value_type>::max()) * 255.0f);
     sample.intensity = float(p.GetIntensity());
->>>>>>> b7c433c6
     sampleTrajectory(sample.origin, sample.sample, sample.timestamp);
     sample.origin += imp_->trajectory_to_sensor_offset;
     imp_->next_sample = sample;
