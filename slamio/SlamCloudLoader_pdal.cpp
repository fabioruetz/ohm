//
// author Kazys Stepanas
//
#include "SlamCloudLoader.h"

#ifdef _MSC_VER
// Disable PDAL warnings:
// - 4996: strerror not secure
// - 4250: inheritance via dominance.
#pragma warning(disable : 4996 4250)
#endif  // _MSC_VER

#include <ohmutil/SafeIO.h>

#include <chrono>
#include <fstream>
#include <functional>
#include <string>
#include <thread>
#include <vector>

#include <pdal/Dimension.hpp>
#include <pdal/Options.hpp>
#include <pdal/PointTable.hpp>
#include <pdal/PointView.hpp>
#include <pdal/Reader.hpp>
#include <pdal/StageFactory.hpp>

// This is a hacky port of the libLAS version. The text trajectory reader could be ported to a PDAL reader.

namespace
{
  struct TrajectoryPoint
  {
    double timestamp;
    glm::dvec3 origin;
  };

  struct SamplePoint : TrajectoryPoint
  {
    glm::dvec3 sample;
  };

  using Clock = std::chrono::high_resolution_clock;
<<<<<<< HEAD

  class PointStream : public pdal::StreamPointTable
  {
  public:
    PointStream(size_t buffer_capacity)
      : pdal::StreamPointTable(_layout, buffer_capacity)
    {
      // Register for the data we are interested in
      _buffers[0].reserve(buffer_capacity);
      _buffers[1].reserve(buffer_capacity);
      // Start with flipping allowed.
      _flip_wait.notify_one();
    }

    /// Called when execute() is started.  Typically used to set buffer size
    /// when all dimensions are known.
    void finalize() override
    {
      if (!_layout.finalized())
      {
        // Validate the dimensions.
        bool have_required_dimensions = true;
        if (!_layout.hasDim(pdal::Dimension::Id::X) || !_layout.hasDim(pdal::Dimension::Id::Y) ||
            !_layout.hasDim(pdal::Dimension::Id::Z))
        {
          have_required_dimensions = false;
        }

        // Resolve time dimension.
        auto dim = pdal::Dimension::Id::Unknown;
        // First try resolve by name.
        const std::string time_dim_names[] = { "time", "timestamp" };
        for (const auto &time_name : time_dim_names)
        {
          dim = _layout.findDim(time_name);
          if (dim != pdal::Dimension::Id::Unknown)
          {
            break;
          }
        }

        if (dim == pdal::Dimension::Id::Unknown)
        {
          // Not found by name. Try resolve by Dimension ID
          // Not found by name.
          const pdal::Dimension::Id time_ids[] = { pdal::Dimension::Id::GpsTime, pdal::Dimension::Id::InternalTime,
                                                   pdal::Dimension::Id::OffsetTime };
          for (const auto &time_dim : time_ids)
          {
            if (_layout.hasDim(time_dim))
            {
              dim = time_dim;
              break;
            }
          }
        }

        if (dim != pdal::Dimension::Id::Unknown)
        {
          // Resolved time field.
          _time_dimension = dim;
        }
        else
        {
          have_required_dimensions = false;
        }

        _valid_dimensions = have_required_dimensions;

        _layout.finalize();
        pdal::StreamPointTable::finalize();
      }
    }

    bool nextPoint(glm::dvec4 *point)
    {
      std::unique_lock<std::mutex> guard(_buffer_mutex);
      const int read_buffer = 1 - _write_index;
      const unsigned read_index = _next_read;
      bool have_read = false;
      if (_next_read < _buffers[read_buffer].size())
      {
        *point = _buffers[read_buffer][read_index];
        ++_next_read;
        have_read = true;
      }
      guard.unlock();
      _flip_wait.notify_one();
      return have_read;
    }

    inline bool isValid() const { return _valid_dimensions; }

    /// True once we have data available for reading.
    inline bool haveData() const { return _have_data; }

    /// True once loading has been completed (@c markLoadComplete() called) and the read index is at the end of the
    /// read buffer.
    inline bool done()
    {
      if (_loading_complete)
      {
        std::unique_lock<std::mutex> guard(_buffer_mutex);
        return _next_read >= _buffers[1 - _write_index].size();
      }
      return false;
    }

    /// Mark for abort. No more data points are stored.
    inline void abort()
    {
      _abort = true;
      _flip_wait.notify_all();
    }

    /// Mark loading as done: only to be called from the loading thread.
    inline void markLoadComplete() { _loading_complete = true; }

  protected:
    // Not supported
    char *getPoint(pdal::PointId /* idx */) override { return nullptr; }

    void setFieldInternal(pdal::Dimension::Id dim, pdal::PointId idx, const void *val) override
    {
      if (!_abort)
      {
        auto &buffer = _buffers[_write_index];
        while (buffer.size() <= idx)
        {
          buffer.emplace_back();
        }

        auto &point = buffer[idx];

        switch (dim)
        {
        case pdal::Dimension::Id::X:
          point.x = *static_cast<const double *>(val);
          break;
        case pdal::Dimension::Id::Y:
          point.y = *static_cast<const double *>(val);
          break;
        case pdal::Dimension::Id::Z:
          point.z = *static_cast<const double *>(val);
          break;
        default:
          if (dim == _time_dimension)
          {
            point.w = *static_cast<const double *>(val);
          }
          break;
        }
      }
    }

    /// Called whenever the buffer capacity is filled before starting on the next block.
    void reset() override
    {
      if (!_abort)
      {
        std::unique_lock<std::mutex> guard(_buffer_mutex);
        const int read_buffer = 1 - _write_index;
        _flip_wait.wait(guard, [this, read_buffer]() { return _abort || _next_read >= _buffers[read_buffer].size(); });
        _write_index = read_buffer;
        _buffers[read_buffer].clear();
        _next_read = 0;
        _have_data = true;
      }
    }

  private:
    // Double buffer to allow background thread streaming.
    // Use w channel for timetstamp
    std::vector<glm::dvec4> _buffers[2];
    pdal::Dimension::Id _time_dimension{ pdal::Dimension::Id::GpsTime };
    std::atomic_uint _next_read{ 0 };
    std::atomic_int _write_index{ 0 };
    pdal::PointLayout _layout;
    std::mutex _buffer_mutex;
    std::condition_variable _flip_wait;
    std::atomic_bool _have_data{ false };
    std::atomic_bool _loading_complete{ false };
    std::atomic_bool _abort{ false };
    std::atomic_bool _valid_dimensions{ false };
  };
=======
>>>>>>> f3cd4018
}  // namespace

using ReadTrajectoryFunc = std::function<bool(TrajectoryPoint &point)>;

struct SlamCloudLoaderDetail
{
  std::unique_ptr<pdal::StageFactory> pdal_factory = std::make_unique<pdal::StageFactory>();
  std::shared_ptr<pdal::Stage> sample_reader = nullptr;
  std::shared_ptr<pdal::Stage> trajectory_reader = nullptr;

  std::unique_ptr<pdal::PointTable> sample_table = nullptr;
  std::unique_ptr<pdal::PointTable> traj_table = nullptr;

  pdal::Dimension::Id sample_time_field = pdal::Dimension::Id::Unknown;
  pdal::Dimension::Id trajectory_time_field = pdal::Dimension::Id::Unknown;

  pdal::PointViewPtr samples;
  pdal::PointViewPtr trajectory;
  uint64_t samples_view_index = 0;
  uint64_t traj_view_index = 0;

  std::string sample_file_path;
  std::string trajectory_file_path;
  ReadTrajectoryFunc read_trajectory_point;
  std::ifstream trajectory_file;
  std::string traj_line;
  glm::dvec3 trajectory_to_sensor_offset = glm::dvec3(0);
  TrajectoryPoint trajectory_buffer[2] = { TrajectoryPoint{}, TrajectoryPoint{} };

  SamplePoint next_sample = SamplePoint{};
  uint64_t next_sample_read_index = 0;

  Clock::time_point first_sample_read_time;
  double first_sample_timestamp = -1.0;
  bool real_time_mode = false;

  inline SlamCloudLoaderDetail() { memset(&trajectory_buffer, 0, sizeof(trajectory_buffer)); }
};

namespace
{
  std::string getFileExtension(const std::string &file)
  {
    const size_t last_dot = file.find_last_of('.');
    if (last_dot != std::string::npos)
    {
      return file.substr(last_dot + 1);
    }

    return "";
  }

  std::shared_ptr<pdal::Stage> createReader(pdal::StageFactory &factory,  // NOLINT(google-runtime-references)
                                            const std::string &file_name)
  {
    const std::string ext = getFileExtension(file_name);
    std::string reader_type;
    pdal::Options options;

    reader_type = ext;

    if (ext.compare("laz") == 0)
    {
      reader_type = "las";
      options.add("compression", "EITHER");
    }

    reader_type = "readers." + reader_type;
    std::shared_ptr<pdal::Stage> reader(factory.createStage(reader_type),  //
                                        [&factory](pdal::Stage *stage) { factory.destroyStage(stage); });

<<<<<<< HEAD
    if (!reader)
    {
      std::cerr << "PDAL reader for " << reader_type << " not available" << std::endl;
      return nullptr;
    }

    if (!reader->pipelineStreamable())
    {
      std::cout << "PDAL reader for " << reader_type << " does not support streaming" << std::endl;
      return nullptr;
    }

    auto streamable_reader = std::dynamic_pointer_cast<pdal::Streamable>(reader);

    if (streamable_reader)
=======
    if (reader)
>>>>>>> f3cd4018
    {
      options.add("filename", file_name);
      reader->setOptions(options);
    }

    return reader;
  }

  /// Ordered field IDs to try to use to resolve time.
  pdal::Dimension::Id selectTimeField(const pdal::PointTable &points)
  {
    const pdal::Dimension::Id time_fields[] = { pdal::Dimension::Id::GpsTime, pdal::Dimension::Id::InternalTime,
                                                pdal::Dimension::Id::OffsetTime };

    for (const auto field : time_fields)
    {
      if (points.layout()->hasDim(field))
      {
        return field;
      }
    }

    return pdal::Dimension::Id::Unknown;
  }
}  // namespace

SlamCloudLoader::SlamCloudLoader(bool real_time_mode)
  : imp_(new SlamCloudLoaderDetail)
{
  imp_->real_time_mode = real_time_mode;
}


SlamCloudLoader::~SlamCloudLoader()
{
  // Must close first to have the correct cleanup order for PDAL
  close();
  delete imp_;
}


void SlamCloudLoader::setSensorOffset(const glm::dvec3 &offset)
{
  imp_->trajectory_to_sensor_offset = offset;
}


glm::dvec3 SlamCloudLoader::sensorOffset() const
{
  return imp_->trajectory_to_sensor_offset;
}


bool SlamCloudLoader::open(const char *sample_file_path, const char *trajectory_file_path)
{
  close();

  imp_->sample_file_path = sample_file_path;
  imp_->trajectory_file_path = trajectory_file_path;

  // Get the reader name for the file being loaded.
  imp_->sample_reader = createReader(*imp_->pdal_factory, sample_file_path);

  if (!imp_->sample_reader)
  {
    close();
    return false;
  }

  bool text_trajectory = false;
  if (trajectory_file_path && trajectory_file_path[0])
  {
    const std::string traj_ext = getFileExtension(trajectory_file_path);
    if (traj_ext.compare("txt") == 0)
    {
      // Text based trajectory.
      imp_->trajectory_file.open(trajectory_file_path, std::ios::binary);
      text_trajectory = true;

      if (!imp_->trajectory_file.is_open())
      {
        close();
        return false;
      }
    }
    else
    {
      imp_->trajectory_reader = createReader(*imp_->pdal_factory, trajectory_file_path);
      if (!imp_->trajectory_reader)
      {
        close();
        return false;
      }
    }
  }

  imp_->sample_table = std::make_unique<pdal::PointTable>();
  imp_->sample_reader->prepare(*imp_->sample_table);
  imp_->sample_time_field = selectTimeField(*imp_->sample_table);

  if (imp_->sample_time_field == pdal::Dimension::Id::Unknown)
  {
    close();
    std::cerr << "Point cloud has not time data field" << std::endl;
    return false;
  }

<<<<<<< HEAD
  imp_->sample_stream->finalize();
  if (!imp_->sample_stream->isValid())
  {
    std::cerr << "Unable to resolve time field in " << imp_->sample_file_path << std::endl;
    std::cerr << "Require point X, Y, Z and time fields" << std::endl;
=======
  pdal::PointViewSet point_sets = imp_->sample_reader->execute(*imp_->sample_table);
  if (point_sets.empty())
  {
>>>>>>> f3cd4018
    close();
    return false;
  }

<<<<<<< HEAD
  bool using_trajectory = false;
=======
  imp_->samples = *point_sets.begin();

  imp_->traj_view_index = 0u;
>>>>>>> f3cd4018
  if (text_trajectory)
  {
    using_trajectory = true;
    imp_->read_trajectory_point = [this](TrajectoryPoint &point) -> bool {
      if (!std::getline(imp_->trajectory_file, imp_->traj_line))
      {
        // End of file.
        return false;
      }

      // sscanf is far faster than using stream operators.
      glm::dquat orientation;
      if (sscanf_s(imp_->traj_line.c_str(), "%lg %lg %lg %lg %lg %lg %lg %lg", &point.timestamp, &point.origin.x,
                   &point.origin.y, &point.origin.z, &orientation.w, &orientation.x, &orientation.y,
                   &orientation.z) != 8)
      {
        return false;
      }

      ++imp_->traj_view_index;
      return true;
    };
  }
  else if (imp_->trajectory_reader)
  {
<<<<<<< HEAD
    using_trajectory = true;
    imp_->traj_stream = std::make_unique<PointStream>(5000);
    imp_->trajectory_reader->prepare(*imp_->traj_stream);
=======
    imp_->traj_table = std::make_unique<pdal::PointTable>();
    imp_->trajectory_reader->prepare(*imp_->traj_table);

    imp_->trajectory_time_field = selectTimeField(*imp_->sample_table);
    if (imp_->trajectory_time_field == pdal::Dimension::Id::Unknown)
    {
      std::cerr << "Unable to resolve trajectory time field" << std::endl;
      close();
      return false;
    }

    point_sets = imp_->trajectory_reader->execute(*imp_->traj_table);
    if (point_sets.empty())
    {
      close();
      return false;
    }

    imp_->trajectory = *point_sets.begin();
    imp_->traj_view_index = 0u;
>>>>>>> f3cd4018

    imp_->traj_stream->finalize();
    if (!imp_->traj_stream->isValid())
    {
      std::cerr << "Unable to resolve required fields in " << imp_->trajectory_file_path << std::endl;
      std::cerr << "Require point X, Y, Z and time fields" << std::endl;
      close();
      return false;
    }

    imp_->read_trajectory_point = [this](TrajectoryPoint &point) -> bool {
      if (imp_->traj_view_index >= imp_->trajectory->size())
      {
        return false;
      }

      point.origin.x = imp_->trajectory->getFieldAs<double>(pdal::Dimension::Id::X, imp_->traj_view_index);
      point.origin.y = imp_->trajectory->getFieldAs<double>(pdal::Dimension::Id::Y, imp_->traj_view_index);
      point.origin.z = imp_->trajectory->getFieldAs<double>(pdal::Dimension::Id::Z, imp_->traj_view_index);
      point.timestamp = imp_->trajectory->getFieldAs<double>(imp_->trajectory_time_field, imp_->traj_view_index);
      ++imp_->traj_view_index;
      return true;
    };
  }

<<<<<<< HEAD
  imp_->sample_thread = std::thread([this]() {  //
    imp_->sample_reader->execute(*imp_->sample_stream);
    imp_->sample_stream->markLoadComplete();
  });

  if (using_trajectory)
  {
    // Prime the trajectory buffer.
    if (!text_trajectory && imp_->traj_stream)
    {
      // Wait for first trajectory data.
      for (int i = 0; i < 10000 && !imp_->traj_stream->haveData(); ++i)
      {
        std::this_thread::sleep_for(std::chrono::milliseconds(1));
      }
    }

    bool trajectory_primed = imp_->read_trajectory_point(imp_->trajectory_buffer[0]);
    if (!trajectory_primed && text_trajectory)
    {
      // Try a second time to read the first trajectory point from text file. First line may be headings.
      trajectory_primed = imp_->read_trajectory_point(imp_->trajectory_buffer[0]);
    }
    trajectory_primed = trajectory_primed && imp_->read_trajectory_point(imp_->trajectory_buffer[1]);
=======
  // Prime the trajectory buffer.
  bool trajectory_primed = imp_->read_trajectory_point(imp_->trajectory_buffer[0]);
  if (!trajectory_primed && text_trajectory)
  {
    // Try a second time to read the first trajectory point from text file. First line may be headings.
    trajectory_primed = imp_->read_trajectory_point(imp_->trajectory_buffer[0]);
  }
  trajectory_primed = trajectory_primed && imp_->read_trajectory_point(imp_->trajectory_buffer[1]);
>>>>>>> f3cd4018

    if (!trajectory_primed)
    {
      close();
      return false;
    }
  }

  return true;
}


void SlamCloudLoader::close()
{
<<<<<<< HEAD
  if (imp_->sample_stream)
  {
    imp_->sample_stream->abort();
  }
  if (imp_->traj_stream)
  {
    imp_->traj_stream->abort();
  }

  if (imp_->sample_reader)
  {
    if (imp_->sample_thread.joinable())
    {
      imp_->sample_thread.join();
    }
    imp_->sample_reader = nullptr;
  }
  if (imp_->trajectory_reader)
  {
    if (imp_->traj_thread.joinable())
    {
      imp_->traj_thread.join();
    }
    imp_->trajectory_reader = nullptr;
  }

  imp_->sample_stream.release();
  imp_->traj_stream.release();

  imp_->sample_file_path.clear();
  imp_->trajectory_file_path.clear();
  imp_->read_trajectory_point = std::function<bool(TrajectoryPoint &)>();
=======
  imp_->trajectory_reader.reset();
  imp_->sample_reader.reset();
  imp_->sample_table.reset();
  imp_->traj_table.reset();
  imp_->sample_file_path.clear();
  imp_->trajectory_file_path.clear();
  imp_->read_trajectory_point = ReadTrajectoryFunc();
>>>>>>> f3cd4018
  imp_->trajectory_file.close();
  imp_->next_sample_read_index = imp_->samples_view_index = imp_->traj_view_index = 0u;
}


size_t SlamCloudLoader::numberOfPoints() const
{
  return imp_->samples ? imp_->samples->size() : 0u;
}


bool SlamCloudLoader::realTimeMode() const
{
  return imp_->real_time_mode;
}


bool SlamCloudLoader::sampleFileIsOpen() const
{
  return imp_->sample_reader != nullptr;
}


bool SlamCloudLoader::trajectoryFileIsOpen() const
{
  return imp_->trajectory_reader != nullptr;
}


void SlamCloudLoader::preload(size_t /*point_count*/)
{
  // PDAL doesn't support streaming.
}


bool SlamCloudLoader::nextPoint(glm::dvec3 &sample, glm::dvec3 *origin, double *timestamp_out)
{
  loadPoint();
  if (imp_->next_sample_read_index < imp_->samples->size())
  {
    ++imp_->next_sample_read_index;
    // Read next sample.
    const SamplePoint sample_point = imp_->next_sample;
    // if (_imp->nextSampleReadIndex == _imp->samplesBuffer.size() || _imp->nextSampleReadIndex >= 1024)
    //{
    //  // Shrink the remaining points.
    //  const size_t newSize = (_imp->nextSampleReadIndex < _imp->samplesBuffer.size()) ? _imp->samplesBuffer.size() -
    //  _imp->nextSampleReadIndex : 0; if (_imp->nextSampleReadIndex < _imp->samplesBuffer.size())
    //  {
    //    memmove(_imp->samplesBuffer.data(),
    //            _imp->samplesBuffer.data() + _imp->nextSampleReadIndex,
    //            sizeof(*_imp->samplesBuffer.data()) * newSize
    //            );
    //  }
    //  _imp->samplesBuffer.resize(newSize);
    //  _imp->nextSampleReadIndex = 0;
    //}
    sample = sample_point.sample;
    if (timestamp_out)
    {
      *timestamp_out = sample_point.timestamp;
    }
    if (origin)
    {
      *origin = sample_point.origin + imp_->trajectory_to_sensor_offset;
    }

    // If in real time mode, sleep until we should deliver this sample.
    if (imp_->real_time_mode && imp_->first_sample_timestamp >= 0)
    {
      const double sample_relative_time = sample_point.timestamp - imp_->first_sample_timestamp;
      if (sample_relative_time > 0)
      {
        auto uptime = Clock::now() - imp_->first_sample_read_time;
        const double sleep_time =
          sample_relative_time - std::chrono::duration_cast<std::chrono::duration<double>>(uptime).count();
        if (sleep_time > 0)
        {
          std::this_thread::sleep_for(std::chrono::duration<double>(sleep_time));
        }
      }
    }
    return true;
  }
  return false;
}


bool SlamCloudLoader::loadPoint()
{
  if (imp_->samples_view_index < imp_->samples->size())
  {
    SamplePoint sample{};

    sample.timestamp = imp_->samples->getFieldAs<double>(imp_->sample_time_field, imp_->samples_view_index);
    sample.sample.x = imp_->samples->getFieldAs<double>(pdal::Dimension::Id::X, imp_->samples_view_index);
    sample.sample.y = imp_->samples->getFieldAs<double>(pdal::Dimension::Id::Y, imp_->samples_view_index);
    sample.sample.z = imp_->samples->getFieldAs<double>(pdal::Dimension::Id::Z, imp_->samples_view_index);
    sample.origin = glm::dvec3(0);

    ++imp_->samples_view_index;

    sampleTrajectory(sample.origin, sample.sample, sample.timestamp);
    imp_->next_sample = sample;

    if (imp_->first_sample_timestamp < 0)
    {
<<<<<<< HEAD
      sample_data.sample = glm::dvec3(sample);
      sample_data.timestamp = sample.w;
      sample_data.origin = glm::dvec3(0);

      sampleTrajectory(sample_data.origin, sample_data.sample, sample_data.timestamp);
      imp_->next_sample = sample_data;

      if (imp_->first_sample_timestamp < 0)
      {
        imp_->first_sample_timestamp = sample_data.timestamp;
        imp_->first_sample_read_time = Clock::now();
      }
=======
      imp_->first_sample_timestamp = sample.timestamp;
      imp_->first_sample_read_time = Clock::now();
>>>>>>> f3cd4018
    }
    return true;
  }
  return false;
}


bool SlamCloudLoader::sampleTrajectory(glm::dvec3 &position, const glm::dvec3 &sample, double timestamp)
{
  if (imp_->read_trajectory_point)
  {
    TrajectoryPoint traj_point{};

    while (timestamp > imp_->trajectory_buffer[1].timestamp && imp_->read_trajectory_point(traj_point))
    {
      imp_->trajectory_buffer[0] = imp_->trajectory_buffer[1];
      imp_->trajectory_buffer[1] = traj_point;
    }

    if (imp_->trajectory_buffer[0].timestamp <= timestamp && timestamp <= imp_->trajectory_buffer[1].timestamp &&
        imp_->trajectory_buffer[0].timestamp != imp_->trajectory_buffer[1].timestamp)
    {
      const double lerp = (timestamp - imp_->trajectory_buffer[0].timestamp) /
                          (imp_->trajectory_buffer[1].timestamp - imp_->trajectory_buffer[0].timestamp);
      position = imp_->trajectory_buffer[0].origin +
                 lerp * (imp_->trajectory_buffer[1].origin - imp_->trajectory_buffer[0].origin);
      return true;
    }
  }
<<<<<<< HEAD
  else
  {
    // Handle no trajectory file.
    position = sample;
  }

=======
  position = sample;
>>>>>>> f3cd4018
  return false;
}<|MERGE_RESOLUTION|>--- conflicted
+++ resolved
@@ -4,10 +4,8 @@
 #include "SlamCloudLoader.h"
 
 #ifdef _MSC_VER
-// Disable PDAL warnings:
-// - 4996: strerror not secure
-// - 4250: inheritance via dominance.
-#pragma warning(disable : 4996 4250)
+// std::equal with parameters that may be unsafe warning under Visual Studio.
+#pragma warning(disable : 4996)
 #endif  // _MSC_VER
 
 #include <ohmutil/SafeIO.h>
@@ -42,194 +40,6 @@
   };
 
   using Clock = std::chrono::high_resolution_clock;
-<<<<<<< HEAD
-
-  class PointStream : public pdal::StreamPointTable
-  {
-  public:
-    PointStream(size_t buffer_capacity)
-      : pdal::StreamPointTable(_layout, buffer_capacity)
-    {
-      // Register for the data we are interested in
-      _buffers[0].reserve(buffer_capacity);
-      _buffers[1].reserve(buffer_capacity);
-      // Start with flipping allowed.
-      _flip_wait.notify_one();
-    }
-
-    /// Called when execute() is started.  Typically used to set buffer size
-    /// when all dimensions are known.
-    void finalize() override
-    {
-      if (!_layout.finalized())
-      {
-        // Validate the dimensions.
-        bool have_required_dimensions = true;
-        if (!_layout.hasDim(pdal::Dimension::Id::X) || !_layout.hasDim(pdal::Dimension::Id::Y) ||
-            !_layout.hasDim(pdal::Dimension::Id::Z))
-        {
-          have_required_dimensions = false;
-        }
-
-        // Resolve time dimension.
-        auto dim = pdal::Dimension::Id::Unknown;
-        // First try resolve by name.
-        const std::string time_dim_names[] = { "time", "timestamp" };
-        for (const auto &time_name : time_dim_names)
-        {
-          dim = _layout.findDim(time_name);
-          if (dim != pdal::Dimension::Id::Unknown)
-          {
-            break;
-          }
-        }
-
-        if (dim == pdal::Dimension::Id::Unknown)
-        {
-          // Not found by name. Try resolve by Dimension ID
-          // Not found by name.
-          const pdal::Dimension::Id time_ids[] = { pdal::Dimension::Id::GpsTime, pdal::Dimension::Id::InternalTime,
-                                                   pdal::Dimension::Id::OffsetTime };
-          for (const auto &time_dim : time_ids)
-          {
-            if (_layout.hasDim(time_dim))
-            {
-              dim = time_dim;
-              break;
-            }
-          }
-        }
-
-        if (dim != pdal::Dimension::Id::Unknown)
-        {
-          // Resolved time field.
-          _time_dimension = dim;
-        }
-        else
-        {
-          have_required_dimensions = false;
-        }
-
-        _valid_dimensions = have_required_dimensions;
-
-        _layout.finalize();
-        pdal::StreamPointTable::finalize();
-      }
-    }
-
-    bool nextPoint(glm::dvec4 *point)
-    {
-      std::unique_lock<std::mutex> guard(_buffer_mutex);
-      const int read_buffer = 1 - _write_index;
-      const unsigned read_index = _next_read;
-      bool have_read = false;
-      if (_next_read < _buffers[read_buffer].size())
-      {
-        *point = _buffers[read_buffer][read_index];
-        ++_next_read;
-        have_read = true;
-      }
-      guard.unlock();
-      _flip_wait.notify_one();
-      return have_read;
-    }
-
-    inline bool isValid() const { return _valid_dimensions; }
-
-    /// True once we have data available for reading.
-    inline bool haveData() const { return _have_data; }
-
-    /// True once loading has been completed (@c markLoadComplete() called) and the read index is at the end of the
-    /// read buffer.
-    inline bool done()
-    {
-      if (_loading_complete)
-      {
-        std::unique_lock<std::mutex> guard(_buffer_mutex);
-        return _next_read >= _buffers[1 - _write_index].size();
-      }
-      return false;
-    }
-
-    /// Mark for abort. No more data points are stored.
-    inline void abort()
-    {
-      _abort = true;
-      _flip_wait.notify_all();
-    }
-
-    /// Mark loading as done: only to be called from the loading thread.
-    inline void markLoadComplete() { _loading_complete = true; }
-
-  protected:
-    // Not supported
-    char *getPoint(pdal::PointId /* idx */) override { return nullptr; }
-
-    void setFieldInternal(pdal::Dimension::Id dim, pdal::PointId idx, const void *val) override
-    {
-      if (!_abort)
-      {
-        auto &buffer = _buffers[_write_index];
-        while (buffer.size() <= idx)
-        {
-          buffer.emplace_back();
-        }
-
-        auto &point = buffer[idx];
-
-        switch (dim)
-        {
-        case pdal::Dimension::Id::X:
-          point.x = *static_cast<const double *>(val);
-          break;
-        case pdal::Dimension::Id::Y:
-          point.y = *static_cast<const double *>(val);
-          break;
-        case pdal::Dimension::Id::Z:
-          point.z = *static_cast<const double *>(val);
-          break;
-        default:
-          if (dim == _time_dimension)
-          {
-            point.w = *static_cast<const double *>(val);
-          }
-          break;
-        }
-      }
-    }
-
-    /// Called whenever the buffer capacity is filled before starting on the next block.
-    void reset() override
-    {
-      if (!_abort)
-      {
-        std::unique_lock<std::mutex> guard(_buffer_mutex);
-        const int read_buffer = 1 - _write_index;
-        _flip_wait.wait(guard, [this, read_buffer]() { return _abort || _next_read >= _buffers[read_buffer].size(); });
-        _write_index = read_buffer;
-        _buffers[read_buffer].clear();
-        _next_read = 0;
-        _have_data = true;
-      }
-    }
-
-  private:
-    // Double buffer to allow background thread streaming.
-    // Use w channel for timetstamp
-    std::vector<glm::dvec4> _buffers[2];
-    pdal::Dimension::Id _time_dimension{ pdal::Dimension::Id::GpsTime };
-    std::atomic_uint _next_read{ 0 };
-    std::atomic_int _write_index{ 0 };
-    pdal::PointLayout _layout;
-    std::mutex _buffer_mutex;
-    std::condition_variable _flip_wait;
-    std::atomic_bool _have_data{ false };
-    std::atomic_bool _loading_complete{ false };
-    std::atomic_bool _abort{ false };
-    std::atomic_bool _valid_dimensions{ false };
-  };
-=======
->>>>>>> f3cd4018
 }  // namespace
 
 using ReadTrajectoryFunc = std::function<bool(TrajectoryPoint &point)>;
@@ -301,25 +111,7 @@
     std::shared_ptr<pdal::Stage> reader(factory.createStage(reader_type),  //
                                         [&factory](pdal::Stage *stage) { factory.destroyStage(stage); });
 
-<<<<<<< HEAD
-    if (!reader)
-    {
-      std::cerr << "PDAL reader for " << reader_type << " not available" << std::endl;
-      return nullptr;
-    }
-
-    if (!reader->pipelineStreamable())
-    {
-      std::cout << "PDAL reader for " << reader_type << " does not support streaming" << std::endl;
-      return nullptr;
-    }
-
-    auto streamable_reader = std::dynamic_pointer_cast<pdal::Streamable>(reader);
-
-    if (streamable_reader)
-=======
     if (reader)
->>>>>>> f3cd4018
     {
       options.add("filename", file_name);
       reader->setOptions(options);
@@ -427,31 +219,18 @@
     return false;
   }
 
-<<<<<<< HEAD
-  imp_->sample_stream->finalize();
-  if (!imp_->sample_stream->isValid())
-  {
-    std::cerr << "Unable to resolve time field in " << imp_->sample_file_path << std::endl;
-    std::cerr << "Require point X, Y, Z and time fields" << std::endl;
-=======
   pdal::PointViewSet point_sets = imp_->sample_reader->execute(*imp_->sample_table);
   if (point_sets.empty())
   {
->>>>>>> f3cd4018
     close();
     return false;
   }
 
-<<<<<<< HEAD
-  bool using_trajectory = false;
-=======
   imp_->samples = *point_sets.begin();
 
   imp_->traj_view_index = 0u;
->>>>>>> f3cd4018
   if (text_trajectory)
   {
-    using_trajectory = true;
     imp_->read_trajectory_point = [this](TrajectoryPoint &point) -> bool {
       if (!std::getline(imp_->trajectory_file, imp_->traj_line))
       {
@@ -474,11 +253,6 @@
   }
   else if (imp_->trajectory_reader)
   {
-<<<<<<< HEAD
-    using_trajectory = true;
-    imp_->traj_stream = std::make_unique<PointStream>(5000);
-    imp_->trajectory_reader->prepare(*imp_->traj_stream);
-=======
     imp_->traj_table = std::make_unique<pdal::PointTable>();
     imp_->trajectory_reader->prepare(*imp_->traj_table);
 
@@ -499,16 +273,6 @@
 
     imp_->trajectory = *point_sets.begin();
     imp_->traj_view_index = 0u;
->>>>>>> f3cd4018
-
-    imp_->traj_stream->finalize();
-    if (!imp_->traj_stream->isValid())
-    {
-      std::cerr << "Unable to resolve required fields in " << imp_->trajectory_file_path << std::endl;
-      std::cerr << "Require point X, Y, Z and time fields" << std::endl;
-      close();
-      return false;
-    }
 
     imp_->read_trajectory_point = [this](TrajectoryPoint &point) -> bool {
       if (imp_->traj_view_index >= imp_->trajectory->size())
@@ -525,32 +289,6 @@
     };
   }
 
-<<<<<<< HEAD
-  imp_->sample_thread = std::thread([this]() {  //
-    imp_->sample_reader->execute(*imp_->sample_stream);
-    imp_->sample_stream->markLoadComplete();
-  });
-
-  if (using_trajectory)
-  {
-    // Prime the trajectory buffer.
-    if (!text_trajectory && imp_->traj_stream)
-    {
-      // Wait for first trajectory data.
-      for (int i = 0; i < 10000 && !imp_->traj_stream->haveData(); ++i)
-      {
-        std::this_thread::sleep_for(std::chrono::milliseconds(1));
-      }
-    }
-
-    bool trajectory_primed = imp_->read_trajectory_point(imp_->trajectory_buffer[0]);
-    if (!trajectory_primed && text_trajectory)
-    {
-      // Try a second time to read the first trajectory point from text file. First line may be headings.
-      trajectory_primed = imp_->read_trajectory_point(imp_->trajectory_buffer[0]);
-    }
-    trajectory_primed = trajectory_primed && imp_->read_trajectory_point(imp_->trajectory_buffer[1]);
-=======
   // Prime the trajectory buffer.
   bool trajectory_primed = imp_->read_trajectory_point(imp_->trajectory_buffer[0]);
   if (!trajectory_primed && text_trajectory)
@@ -559,13 +297,11 @@
     trajectory_primed = imp_->read_trajectory_point(imp_->trajectory_buffer[0]);
   }
   trajectory_primed = trajectory_primed && imp_->read_trajectory_point(imp_->trajectory_buffer[1]);
->>>>>>> f3cd4018
-
-    if (!trajectory_primed)
-    {
-      close();
-      return false;
-    }
+
+  if (!trajectory_primed)
+  {
+    close();
+    return false;
   }
 
   return true;
@@ -574,40 +310,6 @@
 
 void SlamCloudLoader::close()
 {
-<<<<<<< HEAD
-  if (imp_->sample_stream)
-  {
-    imp_->sample_stream->abort();
-  }
-  if (imp_->traj_stream)
-  {
-    imp_->traj_stream->abort();
-  }
-
-  if (imp_->sample_reader)
-  {
-    if (imp_->sample_thread.joinable())
-    {
-      imp_->sample_thread.join();
-    }
-    imp_->sample_reader = nullptr;
-  }
-  if (imp_->trajectory_reader)
-  {
-    if (imp_->traj_thread.joinable())
-    {
-      imp_->traj_thread.join();
-    }
-    imp_->trajectory_reader = nullptr;
-  }
-
-  imp_->sample_stream.release();
-  imp_->traj_stream.release();
-
-  imp_->sample_file_path.clear();
-  imp_->trajectory_file_path.clear();
-  imp_->read_trajectory_point = std::function<bool(TrajectoryPoint &)>();
-=======
   imp_->trajectory_reader.reset();
   imp_->sample_reader.reset();
   imp_->sample_table.reset();
@@ -615,7 +317,6 @@
   imp_->sample_file_path.clear();
   imp_->trajectory_file_path.clear();
   imp_->read_trajectory_point = ReadTrajectoryFunc();
->>>>>>> f3cd4018
   imp_->trajectory_file.close();
   imp_->next_sample_read_index = imp_->samples_view_index = imp_->traj_view_index = 0u;
 }
@@ -723,23 +424,8 @@
 
     if (imp_->first_sample_timestamp < 0)
     {
-<<<<<<< HEAD
-      sample_data.sample = glm::dvec3(sample);
-      sample_data.timestamp = sample.w;
-      sample_data.origin = glm::dvec3(0);
-
-      sampleTrajectory(sample_data.origin, sample_data.sample, sample_data.timestamp);
-      imp_->next_sample = sample_data;
-
-      if (imp_->first_sample_timestamp < 0)
-      {
-        imp_->first_sample_timestamp = sample_data.timestamp;
-        imp_->first_sample_read_time = Clock::now();
-      }
-=======
       imp_->first_sample_timestamp = sample.timestamp;
       imp_->first_sample_read_time = Clock::now();
->>>>>>> f3cd4018
     }
     return true;
   }
@@ -769,15 +455,6 @@
       return true;
     }
   }
-<<<<<<< HEAD
-  else
-  {
-    // Handle no trajectory file.
-    position = sample;
-  }
-
-=======
   position = sample;
->>>>>>> f3cd4018
   return false;
 }