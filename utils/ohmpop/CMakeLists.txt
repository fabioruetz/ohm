if(NOT TARGET slamio)
  message(STATUS "Skipping ohmpop. slamio not built")
  return()
endif()

if(OHM_BUILD_CUDA AND OHM_USE_DEPRECATED_CMAKE_CUDA)
  # Need to find CUDA for deprecated project configuration
  find_package(CUDA)
endif(OHM_BUILD_CUDA AND OHM_USE_DEPRECATED_CMAKE_CUDA)

configure_file(OhmPopConfig.in.h "${CMAKE_CURRENT_BINARY_DIR}/ohmpop/OhmPopConfig.h")

set(SOURCES
  OhmPopConfig.in.h
  "${CMAKE_CURRENT_BINARY_DIR}/ohmpop/OhmPopConfig.h"
)

function(_ohmpop_setup GPU_MODE)
  set(TARGET_NAME ohmpop${GPU_MODE})
  if(NOT GPU_MODE STREQUAL "cpu")
    set(OHMLIB_NAME ohm${GPU_MODE})
<<<<<<< HEAD
    list(APPEND SOURCES
      ohmpopmaingpu.cpp
    )
  else(NOT GPU_MODE STREQUAL "cpu")
    set(OHMLIB_NAME ohm)
    list(APPEND SOURCES
      ohmpopmaincpu.cpp
    )
=======
    set(GPUTILLIB_NAME gputil${GPU_MODE})
  else(NOT GPU_MODE STREQUAL "cpu")
    set(OHMLIB_NAME ohm)
    set(GPUTILLIB_NAME)
>>>>>>> a11957b0
  endif(NOT GPU_MODE STREQUAL "cpu")

  set(TARGET_NAME ohmpop${GPU_MODE})

  if(GPU_MODE STREQUAL "cuda" AND OHM_USE_DEPRECATED_CMAKE_CUDA)
    cuda_add_executable(${TARGET_NAME} ${SOURCES})
  else()
    add_executable(${TARGET_NAME} ${SOURCES})
  endif()
  leak_track_target_enable(${TARGET_NAME} CONDITION OHM_LEAK_TRACK)

  set_target_properties(${TARGET_NAME} PROPERTIES FOLDER utils)
  if(MSVC)
    set_target_properties(${TARGET_NAME} PROPERTIES DEBUG_POSTFIX "d")
  endif(MSVC)

  target_include_directories(${TARGET_NAME}
    PUBLIC
      $<BUILD_INTERFACE:${CMAKE_CURRENT_BINARY_DIR}/ohmpop>
      $<BUILD_INTERFACE:${CMAKE_SOURCE_DIR}>
  )

  target_include_directories(${TARGET_NAME} SYSTEM
    PRIVATE
      "${GLM_INCLUDE_DIR}"
  )

<<<<<<< HEAD
  target_link_libraries(${TARGET_NAME} PUBLIC ${OHMLIB_NAME} ohmapp slamio ohmtools ohmutil)
=======
  target_link_libraries(${TARGET_NAME} PRIVATE ${OHMLIB_NAME} slamio ohmtools ohmutil ${GPUTILLIB_NAME})
>>>>>>> a11957b0

  if(GPU_MODE STREQUAL "cpu")
    target_compile_definitions(${TARGET_NAME} PUBLIC "-DOHMPOP_CPU")
  else()
    target_compile_definitions(${TARGET_NAME} PUBLIC "-DOHMPOP_GPU")
    target_link_libraries(${TARGET_NAME} PUBLIC ohmapp${GPU_MODE})
  endif(GPU_MODE STREQUAL "cpu")

  install(TARGETS ${TARGET_NAME} DESTINATION bin)
endfunction(_ohmpop_setup)

if(OHM_BUILD_OPENCL)
  _ohmpop_setup(ocl)
  clang_tidy_target(ohmpopocl)
  # Required to run NVIDIA OpenCL
  leak_track_default_options(ohmpopocl CONDITION OHM_LEAK_TRACK ${OHM_ASAN_OPTIONS_CUDA})
  leak_track_suppress(ohmpopocl CONDITION OHM_LEAK_TRACK
    ${OHM_LEAK_SUPPRESS_OCL}
    "libpdal_base"
  )
endif(OHM_BUILD_OPENCL)
if(OHM_BUILD_CUDA)
  _ohmpop_setup(cuda)
  clang_tidy_target(ohmpopcuda)
  leak_track_default_options(ohmpopcuda CONDITION OHM_LEAK_TRACK ${OHM_ASAN_OPTIONS_CUDA})
  leak_track_suppress(ohmpopcuda CONDITION OHM_LEAK_TRACK
    ${OHM_LEAK_SUPPRESS_CUDA}
    "libpdal_base"
  )
endif(OHM_BUILD_CUDA)
_ohmpop_setup(cpu)
clang_tidy_target(ohmpopcpu)
leak_track_suppress(ohmpopcpu CONDITION OHM_LEAK_TRACK
  "libpdal_base"
)

source_group("source" REGULAR_EXPRESSION ".*$")
# Needs CMake 3.8+:
# source_group(TREE "${CMAKE_CURRENT_LIST_DIR}" PREFIX source FILES ${SOURCES})<|MERGE_RESOLUTION|>--- conflicted
+++ resolved
@@ -19,7 +19,6 @@
   set(TARGET_NAME ohmpop${GPU_MODE})
   if(NOT GPU_MODE STREQUAL "cpu")
     set(OHMLIB_NAME ohm${GPU_MODE})
-<<<<<<< HEAD
     list(APPEND SOURCES
       ohmpopmaingpu.cpp
     )
@@ -28,12 +27,6 @@
     list(APPEND SOURCES
       ohmpopmaincpu.cpp
     )
-=======
-    set(GPUTILLIB_NAME gputil${GPU_MODE})
-  else(NOT GPU_MODE STREQUAL "cpu")
-    set(OHMLIB_NAME ohm)
-    set(GPUTILLIB_NAME)
->>>>>>> a11957b0
   endif(NOT GPU_MODE STREQUAL "cpu")
 
   set(TARGET_NAME ohmpop${GPU_MODE})
@@ -61,17 +54,13 @@
       "${GLM_INCLUDE_DIR}"
   )
 
-<<<<<<< HEAD
-  target_link_libraries(${TARGET_NAME} PUBLIC ${OHMLIB_NAME} ohmapp slamio ohmtools ohmutil)
-=======
-  target_link_libraries(${TARGET_NAME} PRIVATE ${OHMLIB_NAME} slamio ohmtools ohmutil ${GPUTILLIB_NAME})
->>>>>>> a11957b0
+  target_link_libraries(${TARGET_NAME} PRIVATE ${OHMLIB_NAME} ohmapp slamio ohmtools ohmutil)
 
   if(GPU_MODE STREQUAL "cpu")
-    target_compile_definitions(${TARGET_NAME} PUBLIC "-DOHMPOP_CPU")
+    target_compile_definitions(${TARGET_NAME} PRIVATE "-DOHMPOP_CPU")
   else()
-    target_compile_definitions(${TARGET_NAME} PUBLIC "-DOHMPOP_GPU")
-    target_link_libraries(${TARGET_NAME} PUBLIC ohmapp${GPU_MODE})
+    target_compile_definitions(${TARGET_NAME} PRIVATE "-DOHMPOP_GPU")
+    target_link_libraries(${TARGET_NAME} PRIVATE ohmapp${GPU_MODE})
   endif(GPU_MODE STREQUAL "cpu")
 
   install(TARGETS ${TARGET_NAME} DESTINATION bin)
