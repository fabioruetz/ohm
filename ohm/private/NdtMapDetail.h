--- conflicted
+++ resolved
@@ -14,33 +14,6 @@
 {
 class OccupancyMap;
 
-<<<<<<< HEAD
-  /// Internal details associated with a @c NdtMap extension to an @c OccupancyMap .
-  struct NdtMapDetail
-  {
-    /// The target occupancy map.
-    OccupancyMap *map = nullptr;
-    /// Range sensor noise estimate
-    float sensor_noise = 0.05f;
-    /// Number of samples required before using NDT logic in a miss integration.
-    unsigned sample_threshold = 3;
-    /// Rate at which ray intersections with NDT ellipsoids errode voxels. Range [0, 1] with 1 yielding stronger
-    /// effects.
-    float adaptation_rate = 0.7f;
-    /// Low probability value threshold used to re-initialise covariance matrix and mean.
-    /// Used with @c reinitialise_covariance_point_count in @c calculateHitWithCovariance()
-    float reinitialise_covariance_threshold = probabilityToValue(0.2f);
-    /// Upper point count limit required to reinitialise the covariance matrix. Used with
-    /// @c reinitialise_covariance_threshold in @c calculateHitWithCovariance()
-    unsigned reinitialise_covariance_point_count = 100;
-    /// Covariance of intensity (for NDT-TM) for initialisation upon receipt of first hit.
-    float initial_intensity_covariance = 1.0f;
-    /// True if @p map is a borrowed pointer, false to take ownership and delete it.
-    bool borrowed_map = false;
-    /// Debug tracing enabled? Requires 3es
-    bool trace = false;
-  };
-=======
 /// Internal details associated with a @c NdtMap extension to an @c OccupancyMap .
 struct NdtMapDetail
 {
@@ -55,16 +28,17 @@
   float adaptation_rate = 0.7f;  // NOLINT(readability-magic-numbers)
   /// Low probability value threshold used to re-initialise covariance matrix and mean.
   /// Used with @c reinitialise_covariance_point_count in @c calculateHitWithCovariance()
-  float reinitialise_covariance_theshold = probabilityToValue(0.2f);  // NOLINT(readability-magic-numbers)
+  float reinitialise_covariance_threshold = probabilityToValue(0.2f);  // NOLINT(readability-magic-numbers)
   /// Upper point count limit required to reinitialise the covariance matrix. Used with
-  /// @c reinitialise_covariance_theshold in @c calculateHitWithCovariance()
+  /// @c reinitialise_covariance_threshold in @c calculateHitWithCovariance()
   unsigned reinitialise_covariance_point_count = 100;
+  /// Covariance of intensity (for NDT-TM) for initialisation upon receipt of first hit.
+  float initial_intensity_covariance = 1.0f;
   /// True if @p map is a borrowed pointer, false to take ownership and delete it.
   bool borrowed_map = false;
   /// Debug tracing enabled? Requires 3es
   bool trace = false;
 };
->>>>>>> f2ca00a7
 }  // namespace ohm
 
 #endif  // NDTMAPDETAIL_H