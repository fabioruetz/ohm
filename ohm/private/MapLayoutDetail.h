// Copyright (c) 2018
// Commonwealth Scientific and Industrial Research Organisation (CSIRO)
// ABN 41 687 119 230
//
// Author: Kazys Stepanas
#ifndef OHM_MAPLAYOUTDETAIL_H
#define OHM_MAPLAYOUTDETAIL_H

#include "OhmConfig.h"

#include "ohm/MapLayer.h"

#include <vector>

namespace ohm
{
<<<<<<< HEAD
  struct ohm_API MapLayoutDetail
  {
    std::vector<MapLayer *> layers;
    int occupancy_layer = -1;
    int mean_layer = -1;
    int covariance_layer = -1;
    int clearance_layer = -1;
    int intensity_layer = -1;
    int hit_miss_count_layer = -1;
=======
struct ohm_API MapLayoutDetail
{
  std::vector<MapLayer *> layers;
  int occupancy_layer = -1;
  int mean_layer = -1;
  int covariance_layer = -1;
  int clearance_layer = -1;
>>>>>>> f2ca00a7

  inline ~MapLayoutDetail() { clear(); }

  inline void clear()
  {
    for (MapLayer *layer : layers)
    {
<<<<<<< HEAD
      for (MapLayer *layer : layers)
      {
        delete layer;
      }
      layers.clear();
      occupancy_layer = mean_layer = covariance_layer = clearance_layer = intensity_layer = hit_miss_count_layer = -1;
=======
      delete layer;
>>>>>>> f2ca00a7
    }
    layers.clear();
    occupancy_layer = mean_layer = covariance_layer = clearance_layer = -1;
  }
};
}  // namespace ohm

#endif  // OHM_MAPLAYOUTDETAIL_H<|MERGE_RESOLUTION|>--- conflicted
+++ resolved
@@ -14,17 +14,6 @@
 
 namespace ohm
 {
-<<<<<<< HEAD
-  struct ohm_API MapLayoutDetail
-  {
-    std::vector<MapLayer *> layers;
-    int occupancy_layer = -1;
-    int mean_layer = -1;
-    int covariance_layer = -1;
-    int clearance_layer = -1;
-    int intensity_layer = -1;
-    int hit_miss_count_layer = -1;
-=======
 struct ohm_API MapLayoutDetail
 {
   std::vector<MapLayer *> layers;
@@ -32,7 +21,8 @@
   int mean_layer = -1;
   int covariance_layer = -1;
   int clearance_layer = -1;
->>>>>>> f2ca00a7
+  int intensity_layer = -1;
+  int hit_miss_count_layer = -1;
 
   inline ~MapLayoutDetail() { clear(); }
 
@@ -40,19 +30,10 @@
   {
     for (MapLayer *layer : layers)
     {
-<<<<<<< HEAD
-      for (MapLayer *layer : layers)
-      {
-        delete layer;
-      }
-      layers.clear();
-      occupancy_layer = mean_layer = covariance_layer = clearance_layer = intensity_layer = hit_miss_count_layer = -1;
-=======
       delete layer;
->>>>>>> f2ca00a7
     }
     layers.clear();
-    occupancy_layer = mean_layer = covariance_layer = clearance_layer = -1;
+    occupancy_layer = mean_layer = covariance_layer = clearance_layer = intensity_layer = hit_miss_count_layer = -1;
   }
 };
 }  // namespace ohm
