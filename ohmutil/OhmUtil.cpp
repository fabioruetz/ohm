--- conflicted
+++ resolved
@@ -5,13 +5,10 @@
 // Author: Kazys Stepanas
 #include "OhmUtil.h"
 
-<<<<<<< HEAD
-=======
 #include <algorithm>
 #include <cctype>
 #include <cmath>
 
->>>>>>> eee93de5
 namespace ohm
 {
 namespace util
@@ -41,8 +38,6 @@
     "ZiB",  //
     "YiB",  //
   };
-<<<<<<< HEAD
-=======
 
 bool parseBytes(std::istream &in, ohm::util::Bytes &bytes, bool read_suffix)
 {
@@ -121,6 +116,5 @@
   bytes = Bytes(uint64_t(integer_part), byte_magnitude);
   return true;
 }
->>>>>>> eee93de5
 }  // namespace util
 }  // namespace ohm