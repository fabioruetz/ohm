--- conflicted
+++ resolved
@@ -234,10 +234,12 @@
   ///
   /// @param rays Array of origin/sample point pairs.
   /// @param element_count The number of points in @p rays. The ray count is half this value.
+  /// @param intensities Optional--for each ray, intensity of the return (element_count/2 elements).
   /// @param region_update_flags Flags controlling ray integration behaviour. See @c RayFlag.
   /// @return The number of rays integrated. Zero indicates a failure when @p pointCount is not zero.
   ///   In this case either the GPU is unavailable, or all @p rays are invalid.
-  size_t integrateRays(const glm::dvec3 *rays, size_t element_count, unsigned region_update_flags) override;
+  size_t integrateRays(const glm::dvec3 *rays, size_t element_count, const float *intensities,
+                        unsigned region_update_flags) override;
 
   using RayMapper::integrateRays;
 
@@ -266,12 +268,13 @@
   /// Implementation for various ways we can integrate rays into the map. See @c integrateRays() for general detail.
   /// @param rays Array of origin/sample point pairs. Expect either @c glm::dvec3 (preferred) or @c glm::vec3.
   /// @param element_count The number of points in @p rays. The ray count is half this value.
+  /// @param intensities Optional--for each ray, intensity of the return (element_count/2 elements).
   /// @param region_update_flags Flags controlling ray integration behaviour. See @c RayFlag.
   /// @param filter Filter function apply to each ray before passing to GPU. May be empty.
   /// @return The number of rays integrated. Zero indicates a failure when @p pointCount is not zero.
   ///   In this case either the GPU is unavailable, or all @p rays are invalid.
-  size_t integrateRays(const glm::dvec3 *rays, size_t element_count, unsigned region_update_flags,
-                       const RayFilterFunction &filter);
+  size_t integrateRays(const glm::dvec3 *rays, size_t element_count, const float *intensities,
+                       unsigned region_update_flags, const RayFilterFunction &filter);
 
   /// Wait for previous ray batch, as indicated by @p buffer_index, to complete.
   /// @param buffer_index Identifies the batch to wait on.
@@ -295,219 +298,6 @@
   /// the current batch executes. The function will then recurse once (using @c allowRetry) modifying the
   /// @p regionsBuffer and @p offsetsBuffer to fill alternative GPU buffers for the next batch.
   ///
-<<<<<<< HEAD
-  /// @todo This class has been deprecated as the GPU cache is now included in the OccupancyMap.
-  class ohmgpu_API GpuMap : public RayMapper
-  {
-  protected:
-    /// Constructor for derived classes to call.
-    /// @param detail The pimpl data struture for the map. Must not be null. May be a derivation of @c GpuMapDetail .
-    /// @param expected_element_count The expected point count for calls to @c integrateRays(). Used as a hint.
-    /// @param gpu_mem_size Optionally specify the target GPU cache memory to allocate.
-    GpuMap(GpuMapDetail *detail, unsigned expected_element_count = 2048, size_t gpu_mem_size = 0u);
-
-  public:
-    /// Construct @c GpuMap support capabilities around @p map. The @p map pointer may be borrowed or owned.
-    ///
-    /// If @p gpuMemSize is not specified, then up to 1GiB or 3/4 of the GPU memory will be allocated for the GPU
-    /// cache, whichever is smaller.
-    ///
-    /// @param map The map to wrap.
-    /// @param borrowed_map True to borrow the map, @c false for this object to take ownership.
-    /// @param expected_element_count The expected point count for calls to @c integrateRays(). Used as a hint.
-    /// @param gpu_mem_size Optionally specify the target GPU cache memory to allocate.
-    GpuMap(OccupancyMap *map, bool borrowed_map = true, unsigned expected_element_count = 2048,
-           size_t gpu_mem_size = 0u);
-
-    /// Destructor. Will wait on outstanding GPU operations first and destroy the @c map() if not using a
-    /// @c borrowedPointer().
-    ~GpuMap();
-
-    /// Reports the status of setting up the associated GPU program for populating the map.
-    ///
-    /// integrateRays() only functions when this function reports @c true. Otherwise calls to @c integrateRays() are
-    /// ignored and this class is non-functional.
-    ///
-    /// @return True when the GPU has been successfully initialised.
-    bool gpuOk() const;
-
-    /// Validate function from @c RayMapper . Based on @c gpuOk() result.
-    /// @return True if validated and @c integrateRays() is safe to call.
-    inline bool valid() const override { return gpuOk(); }
-
-    /// Request the @c OccupancyMap this @c GpuMap wraps.
-    /// @return The underlying @c OccupancyMap.
-    OccupancyMap &map();
-    /// Request the @c OccupancyMap this @c GpuMap wraps.
-    /// @return The underlying @c OccupancyMap.
-    const OccupancyMap &map() const;
-
-    /// Is the @c GpuMap using a borrowed pointer to @c map()?
-    /// If not borrowed, then the @c GpuMap will destroy the @c OccupancyMap on destruction.
-    bool borrowedMap() const;
-
-    /// Sync the GPU memory use for the occupancy, voxel mean and NDT layers to main memory ensuring main memory is up
-    /// to date.
-    void syncVoxels();
-
-    /// Set the range filter applied to all rays given to @c integrateRays(). Setting a null filter ensures no
-    /// filtering is performed. The default behaviour is to use the same filter as the @c OccupancyMap.
-    ///
-    /// Note: not having a filter for a GpuMap is highly inadvisable; bad data such as infinite NaN points will cause
-    /// the GPU to hang.
-    ///
-    /// @param ray_filter The range filter to install and apply to @c integrateRays().
-    ///   Accepts a null pointer, which clears the filter.
-    void setRayFilter(const RayFilterFunction &ray_filter);
-
-    /// Get the installed range filter applied to all rays given to @c integrateRays().
-    /// @return The installed range filter.
-    const RayFilterFunction &rayFilter() const;
-
-    /// Get the range filter actually being used. This will be the one belonging to the wrapped @c OccupancyMap when
-    /// the @c GpuMap does not have an explicitly installed filter.
-    /// @return The range filter currently in use.
-    const RayFilterFunction &effectiveRayFilter() const;
-
-    /// Clears the @c rayFilter(). Unlike the same method in @c OccupancyMap, this is not the same a setting a null
-    /// filter. For the @p GpuMap, @c clearRayFilter() restores the default behaviour of using the same filter
-    /// as the underlying @c OccupancyMap.
-    void clearRayFilter();
-
-    /// Access the @c OccupancyMap::hitValue() for API compatibility.
-    /// @return @c OccupancyMap::hitValue().
-    float hitValue() const;
-
-    /// Pass-through to @c OccupancyMap::setHitValue() for API compatibility.
-    /// @param value New hit value.
-    void setHitValue(float value);
-
-    /// Access the @c OccupancyMap::missValue() for API compatibility.
-    /// @return @c OccupancyMap::missValue().
-    float missValue() const;
-
-    /// Pass-through to @c OccupancyMap::setMissValue() for API compatibility.
-    /// @param value New miss value.
-    void setMissValue(float value);
-
-    /// Query if rays are being grouped by sample before upload to GPU.
-    ///
-    /// This is only set for algorithms which require grouping of rays such as the NDT update used by @c GpuNdtMap .
-    /// It is not a user configurable property because of its algorithmic dependency. Rays are grouped by pre sorting
-    /// in CPU before GPU upload. This means that ray batches are reordered before upload.
-    ///
-    /// @return True if rays are groupd by sample voxel before upload to GPU.
-    bool groupedRays() const;
-
-    /// Integrate the given @p rays into the map. The @p rays form a list of origin/sample pairs for which
-    /// we generally consider the sample voxel as a hit when (increasing occupancy) and all other voxels as misses
-    /// (free space). The sample may be treated as a miss when @p endPointsAsOccupied is false.
-    ///
-    /// This function prepares and queues a GPU update of the affected regions. The time spent in this function is
-    /// variable as it may have to wait for existing GPU operations to complete before queuing new operations.
-    ///
-    /// Points are filtered using the @c effectiveRayFilter(). It is highly advisable to always have a filter
-    /// installed which removes infinite and NaN points and long sample rays.
-    ///
-    /// Note: This call is ignored if @c gpuOk() is @c false.
-    ///
-    /// @param rays Array of origin/sample point pairs.
-    /// @param element_count The number of points in @p rays. The ray count is half this value.
-    /// @param intensities Optional--for each ray, intensity of the return (element_count/2 elements).
-    /// @param region_update_flags Flags controlling ray integration behaviour. See @c RayFlag.
-    /// @return The number of rays integrated. Zero indicates a failure when @p pointCount is not zero.
-    ///   In this case either the GPU is unavailable, or all @p rays are invalid.
-    size_t integrateRays(const glm::dvec3 *rays, size_t element_count, const float *intensities = nullptr,
-                         unsigned region_update_flags = kRfDefault) override;
-
-    /// Integrate a ray clearing pattern into the map. A clearing is integrated as a set of rays using the @c RayFlag
-    /// set: @c kRfStopOnFirstOccupied, @c kRfClearOnly. This has the effect of reducing the probability of the first
-    /// occupied voxel encountered, then stopping ray traversal.
-    ///
-    /// Clearing patterns are intended as a way to remove samples which would otherwise persist. This may occur when
-    /// lidar samples are added from a transient object, the object moves, but no new samples are attained behind the
-    /// transient samples. A clearing pattern will erode these. The erosion is countered by resampling where obstacles
-    /// persist.
-    ///
-    /// @param rays The set of clearing pattern rays to integrate into the map.
-    /// @param element_count Number of origin/end point pairs in @p rays. Must be even/
-    void applyClearingPattern(const glm::dvec3 *rays, size_t element_count);
-
-    /// An overload which builds a clearance pattern from a cone.
-    /// @param apex The apex of the cone.
-    /// @param cone_axis The central axis of the cone.
-    /// @param cone_angle The angle between @p cone_axis and the cone wall (radians).
-    /// @param range The length of each ray in the cone. Note this makes for a round bottom cone.
-    /// @param angular_resolution The angular resolution to build the cone to (radians).
-    void applyClearingPattern(const glm::dvec3 &apex, const glm::dvec3 &cone_axis, double cone_angle, double range,
-                              double angular_resolution = 0);
-
-    /// Internal use: get the GPU cache used by this map.
-    /// @return The GPU cache this map uses.
-    GpuCache *gpuCache() const;
-
-  protected:
-    /// Set the status of @c sortedRays() .
-    ///
-    /// This should only be set for algorithms which require ray grouping. For example, @c GpuNdtMap sorts rays for
-    /// performance reasons.
-    ///
-    /// @param group The grouping status to set.
-    void setGroupedRays(bool group);
-
-    /// Cache the correct GPU program to cater for @c with_voxel_mean. Releases the existing program first when
-    /// @p force is true or @p with_voxel_mean does not match the cached program.
-    /// @param with_voxel_mean True to cache the program which supports voxel mean positioning (@ref voxelmean).
-    /// @param force Force release and program caching even if already correct. Must be used on initialisation.
-    virtual void cacheGpuProgram(bool with_voxel_mean, bool force);
-
-    /// Release the current GPU program.
-    virtual void releaseGpuProgram();
-
-    /// Implementation for various ways we can integrate rays into the map. See @c integrateRays() for general detail.
-    /// @param rays Array of origin/sample point pairs. Expect either @c glm::dvec3 (preferred) or @c glm::vec3.
-    /// @param element_count The number of points in @p rays. The ray count is half this value.
-    /// @param intensities Optional--for each ray, intensity of the return (element_count/2 elements).
-    /// @param region_update_flags Flags controlling ray integration behaviour. See @c RayFlag.
-    /// @param filter Filter function apply to each ray before passing to GPU. May be empty.
-    /// @return The number of rays integrated. Zero indicates a failure when @p pointCount is not zero.
-    ///   In this case either the GPU is unavailable, or all @p rays are invalid.
-    size_t integrateRays(const glm::dvec3 *rays, size_t element_count, const float *intensities,
-                         unsigned region_update_flags, const RayFilterFunction &filter);
-
-    /// Wait for previous ray batch, as indicated by @p buffer_index, to complete.
-    /// @param buffer_index Identifies the batch to wait on.
-    void waitOnPreviousOperation(int buffer_index);
-
-    /// Enequeue upload of voxel data for the regions specified in @c GpuMapDetail::voxel_upload_info .
-    ///
-    /// May trigger a limited number of attempts to  @c finaliseBatch() if @c enqueueRegion() fails.
-    /// @param buffer_index Index of active data buffers from @c GpuMapDetail to used.
-    /// @param region_update_flags Flags controlling ray integration behaviour. See @c RayFlag.
-    virtual void enqueueRegions(int buffer_index, unsigned region_update_flags);
-
-    /// Enqueue a region for update.
-    ///
-    /// Ensure the following:
-    /// - The region is added to @p map()
-    /// - The region is in the @c GpuCache
-    /// - Details of the region are added to @p regionsBuffer and @p offsetsBuffer
-    ///
-    /// This will call @c finaliseBatch() when the chunk cache is full will the still unprocessed batch. This ensures
-    /// the current batch executes. The function will then recurse once (using @c allowRetry) modifying the
-    /// @p regionsBuffer and @p offsetsBuffer to fill alternative GPU buffers for the next batch.
-    ///
-    /// @param region_key The key for the region of interest.
-    /// @param buffer_index Index of active data buffers from @c GpuMapDetail to used.
-    virtual bool enqueueRegion(const glm::i16vec3 &region_key, int buffer_index);
-
-    /// Finalise the current ray/region batch and start executing GPU kernel.
-    /// @param region_update_flags Flags controlling ray integration behaviour. See @c RayFlag.
-    virtual void finaliseBatch(unsigned region_update_flags);
-
-    GpuMapDetail *imp_;  ///< Internal pimpl data.
-  };
-=======
   /// @param region_key The key for the region of interest.
   /// @param buffer_index Index of active data buffers from @c GpuMapDetail to used.
   virtual bool enqueueRegion(const glm::i16vec3 &region_key, int buffer_index);
@@ -518,7 +308,6 @@
 
   GpuMapDetail *imp_;  ///< Internal pimpl data.
 };
->>>>>>> f2ca00a7
 }  // namespace ohm
 
 #endif  // OHMGPU_GPUMAP_H