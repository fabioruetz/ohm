--- conflicted
+++ resolved
@@ -185,7 +185,6 @@
   GpuNdtMapDetail *imp = detail();
   imp->gpu_ok = true;
   imp->cached_sub_voxel_program = true;
-<<<<<<< HEAD
 
   switch (imp->ndt_map.mode())
   {
@@ -193,26 +192,26 @@
     imp_->gpu_ok = false;
     break;
   case NdtMode::kOccupancy:
-    imp->g_program_ref = &g_program_ref_ndt_miss;
+    imp->program_ref = &g_program_ref_ndt_miss;
     imp->cov_hit_program_ref = &g_program_ref_hit_ndt;
-    imp->gpu_ok = imp->g_program_ref->addReference(gpu_cache.gpu()) && imp_->gpu_ok;
+    imp->gpu_ok = imp->program_ref->addReference(gpu_cache.gpu()) && imp_->gpu_ok;
     imp->gpu_ok = imp->cov_hit_program_ref->addReference(gpu_cache.gpu()) && imp_->gpu_ok;
 
     if (imp_->gpu_ok)
     {
-      imp->update_kernel = GPUTIL_MAKE_KERNEL(imp->g_program_ref->program(), regionRayUpdateNdt);
+      imp->update_kernel = GPUTIL_MAKE_KERNEL(imp->program_ref->program(), regionRayUpdateNdt);
       imp->cov_hit_kernel = GPUTIL_MAKE_KERNEL(imp->cov_hit_program_ref->program(), covarianceHitNdt);
     }
     break;
   case NdtMode::kTraversability:
-    imp->g_program_ref = &g_program_ref_ndt_tm_miss;
+    imp->program_ref = &g_program_ref_ndt_tm_miss;
     imp->cov_hit_program_ref = &g_program_ref_hit_ndt_tm;
-    imp->gpu_ok = imp->g_program_ref->addReference(gpu_cache.gpu()) && imp_->gpu_ok;
+    imp->gpu_ok = imp->program_ref->addReference(gpu_cache.gpu()) && imp_->gpu_ok;
     imp->gpu_ok = imp->cov_hit_program_ref->addReference(gpu_cache.gpu()) && imp_->gpu_ok;
 
     if (imp_->gpu_ok)
     {
-      imp->update_kernel = GPUTIL_MAKE_KERNEL(imp->g_program_ref->program(), regionRayUpdateNdtTm);
+      imp->update_kernel = GPUTIL_MAKE_KERNEL(imp->program_ref->program(), regionRayUpdateNdtTm);
       imp->cov_hit_kernel = GPUTIL_MAKE_KERNEL(imp->cov_hit_program_ref->program(), covarianceHitNdtTm);
     }
     break;
@@ -220,13 +219,6 @@
 
   if (imp_->gpu_ok)
   {
-=======
-  imp->program_ref = &g_program_ref_ndt_miss;
-
-  if (imp->program_ref->addReference(gpu_cache.gpu()))
-  {
-    imp->update_kernel = GPUTIL_MAKE_KERNEL(imp->program_ref->program(), regionRayUpdateNdt);
->>>>>>> 7910b5c1
     imp->update_kernel.calculateOptimalWorkGroupSize();
     imp->cov_hit_kernel.calculateOptimalWorkGroupSize();
     imp->gpu_ok = imp->update_kernel.isValid() && imp->cov_hit_kernel.isValid();
